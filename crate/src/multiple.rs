//! Image manipulation with multiple images, including adding watermarks, changing backgrounds, etc.,

extern crate image;
extern crate rand;
use crate::channels::color_sim;
use crate::iter::ImageIterator;
use crate::{helpers, GenericImage, PhotonImage, Rgb};
use image::{DynamicImage, GenericImageView, RgbaImage};
use palette::{Blend, Gradient, Lab, Lch, LinSrgba, Pixel, Srgb, Srgba};
use wasm_bindgen::prelude::*;
<<<<<<< HEAD
use crate::iter::ImageIterator;
use web_sys::{HtmlCanvasElement, HtmlImageElement};
use wasm_bindgen::JsCast;
=======

>>>>>>> 91afc4b4
/// Add a watermark to an image.
///
/// # Arguments
/// * `img` - A DynamicImage that contains a view into the image.
/// * `watermark` - The watermark to be placed onto the `img` image.
/// * `x` - The x coordinate where the watermark's top corner should be positioned.
/// * `y` - The y coordinate where the watermark's top corner should be positioned.
/// # Example
///
/// ```
/// // For example, to add a watermark to an image at x: 30, y: 40:
/// use photon_rs::multiple::watermark;
/// use photon_rs::native::open_image;
///
/// let mut img = open_image("img.jpg");
/// let water_mark = open_image("watermark.jpg");
/// watermark(&mut img, &water_mark, 30_u32, 40_u32);
/// ```
#[wasm_bindgen]
pub fn watermark(mut img: &mut PhotonImage, watermark: &PhotonImage, x: u32, y: u32) {
    let dyn_watermark: DynamicImage = crate::helpers::dyn_image_from_raw(&watermark);
    let mut dyn_img: DynamicImage = crate::helpers::dyn_image_from_raw(&img);
    image::imageops::overlay(&mut dyn_img, &dyn_watermark, x, y);
    img.raw_pixels = dyn_img.raw_pixels();
}

#[wasm_bindgen]
pub fn watermark_img_browser(source_canvas: HtmlCanvasElement, watermark_img: HtmlImageElement, left: f64, top: f64) {
    let document = web_sys::window().unwrap().document().unwrap();

    let ctx = source_canvas
    .get_context("2d").unwrap()
    .unwrap()
    .dyn_into::<web_sys::CanvasRenderingContext2d>().unwrap();
    
    ctx.draw_image_with_html_image_element(&watermark_img, left, top).unwrap();
}

/// Blend two images together.
///
/// The `blend_mode` (3rd param) determines which blending mode to use; change this for varying effects.
/// The blend modes available include: `overlay`, `over`, `atop`, `xor`, `multiply`, `burn`, `soft_light`, `hard_light`,
/// `difference`, `lighten`, `darken`, `dodge`, `plus`, `exclusion` (more to come)
/// NOTE: The first image must be smaller than the second image passed as params.
/// If the first image were larger than the second, then there would be overflowing pixels which would have no corresponding pixels
/// in the second image.
/// # Arguments
/// * `img` - A DynamicImage that contains a view into the image.
/// * `img2` - The 2nd DynamicImage to be blended with the first.
/// * `blend_mode` - The blending mode to use. See above for complete list of blend modes available.
/// # Example
///
/// ```
/// // For example, to blend two images with the `multiply` blend mode:
/// use photon_rs::multiple::blend;
/// use photon_rs::native::open_image;
///
/// let mut img = open_image("img.jpg");
/// let img2 = open_image("img2.jpg");
/// blend(&mut img, &img2, "multiply");
/// ```
#[wasm_bindgen]
pub fn blend(
    mut photon_image: &mut PhotonImage,
    photon_image2: &PhotonImage,
    blend_mode: &str,
) {
    let img = crate::helpers::dyn_image_from_raw(&photon_image);
    let img2 = crate::helpers::dyn_image_from_raw(&photon_image2);

    let (width, height) = img.dimensions();
    let (width2, height2) = img2.dimensions();

    if width > width2 || height > height2 {
        panic!("First image parameter must be smaller than second image parameter. To fix, swap img and img2 params.");
    }
    let mut img = img.to_rgba();
    let img2 = img2.to_rgba();

    for (x, y) in ImageIterator::new(width, height) {
        let px_data = img.get_pixel(x, y).data;

        let color: LinSrgba = LinSrgba::from_raw(&px_data).into_format();

        let px_data2 = img2.get_pixel(x, y).data;

        let color2: LinSrgba = LinSrgba::from_raw(&px_data2).into_format();

        let blended = match blend_mode {
            // Match a single value
            "overlay" => color2.overlay(color),
            "over" => color2.over(color),
            "atop" => color2.atop(color),
            "xor" => color2.xor(color),
            "plus" => color2.plus(color),
            "multiply" => color2.multiply(color),
            "burn" => color2.burn(color),
            "difference" => color2.difference(color),
            "soft_light" => color2.soft_light(color),
            "hard_light" => color2.hard_light(color),
            "dodge" => color2.dodge(color),
            "exclusion" => color2.exclusion(color),
            "lighten" => color2.lighten(color),
            "darken" => color2.darken(color),
            _ => color2.overlay(color),
        };

        img.put_pixel(
            x,
            y,
            image::Rgba {
                data: blended.into_format().into_raw(),
            },
        );
    }
    let dynimage = image::ImageRgba8(img);
    photon_image.raw_pixels = dynimage.raw_pixels();
}

/// Change the background of an image (using a green screen/color screen).
///
/// # Arguments
/// * `img` - A PhotonImage which contains the desired background. Must be the same size as img2.
/// * `img2` - The image you would like to swap the background of. Must be the same size as img.
/// * `background_color` - The RGB value of the background, which should be replaced.
/// # Example
///
/// ```
/// // For example, to replace the background of ImageA (which is RGB value 20, 40, 60) with the background of ImageB:
/// use photon_rs::Rgb;
/// use photon_rs::multiple::replace_background;
/// use photon_rs::native::open_image;
///
/// let rgb = Rgb::new(20_u8, 40_u8, 60_u8);
/// let mut img = open_image("img.jpg");
/// let img2 = open_image("img2.jpg");
/// replace_background(&mut img, &img2, rgb);
/// ```
pub fn replace_background(
    mut photon_image: &mut PhotonImage,
    img2: &PhotonImage,
    background_color: Rgb,
) {
    let mut img = helpers::dyn_image_from_raw(&photon_image);
    let img2 = helpers::dyn_image_from_raw(&img2);

    for (x, y) in ImageIterator::with_dimension(&img.dimensions()) {
        let px = img.get_pixel(x, y);

        // Convert the current pixel's colour to the l*a*b colour space
        let lab: Lab = Srgb::new(
            background_color.r as f32 / 255.0,
            background_color.g as f32 / 255.0,
            background_color.b as f32 / 255.0,
        )
        .into();

        let r_val: f32 = px.data[0] as f32 / 255.0;
        let g_val: f32 = px.data[1] as f32 / 255.0;
        let b_val: f32 = px.data[2] as f32 / 255.0;

        let px_lab: Lab = Srgb::new(r_val, g_val, b_val).into();

        let sim = color_sim(lab, px_lab);

        // Match
        if sim < 20 {
            img.put_pixel(x, y, img2.get_pixel(x, y));
        } else {
            img.put_pixel(x, y, px);
        }
    }
    let raw_pixels = img.raw_pixels();
    photon_image.raw_pixels = raw_pixels;
}

#[wasm_bindgen]
pub fn create_gradient(width: u32, height: u32) -> PhotonImage {
    let mut image = RgbaImage::new(width, height);

    // Create a gradient.
    let grad1 = Gradient::new(vec![
        LinSrgba::new(1.0, 0.1, 0.1, 1.0),
        LinSrgba::new(0.1, 0.1, 1.0, 1.0),
        LinSrgba::new(0.1, 1.0, 0.1, 1.0),
    ]);

    let _grad3 = Gradient::new(vec![
        Lch::from(LinSrgba::new(1.0, 0.1, 0.1, 1.0)),
        Lch::from(LinSrgba::new(0.1, 0.1, 1.0, 1.0)),
        Lch::from(LinSrgba::new(0.1, 1.0, 0.1, 1.0)),
    ]);

    for (i, c1) in grad1.take(width as usize).enumerate() {
        let c1 = Srgba::from_linear(c1).into_format().into_raw();
        {
            let mut sub_image = image.sub_image(i as u32, 0, 1, height);
            for (x, y) in ImageIterator::with_dimension(&sub_image.dimensions()) {
                sub_image.put_pixel(x, y, image::Rgba { data: c1 });
            }
        }
    }
    let rgba_img = image::ImageRgba8(image);
    let raw_pixels = rgba_img.raw_pixels();
    PhotonImage {
        raw_pixels,
        width,
        height,
    }
}

/// Apply a gradient to an image.
#[wasm_bindgen]
pub fn apply_gradient(mut image: &mut PhotonImage) {
    let gradient = create_gradient(image.width, image.height);

    blend(&mut image, &gradient, "overlay");
}<|MERGE_RESOLUTION|>--- conflicted
+++ resolved
@@ -8,13 +8,7 @@
 use image::{DynamicImage, GenericImageView, RgbaImage};
 use palette::{Blend, Gradient, Lab, Lch, LinSrgba, Pixel, Srgb, Srgba};
 use wasm_bindgen::prelude::*;
-<<<<<<< HEAD
-use crate::iter::ImageIterator;
-use web_sys::{HtmlCanvasElement, HtmlImageElement};
-use wasm_bindgen::JsCast;
-=======
-
->>>>>>> 91afc4b4
+
 /// Add a watermark to an image.
 ///
 /// # Arguments
@@ -39,18 +33,6 @@
     let mut dyn_img: DynamicImage = crate::helpers::dyn_image_from_raw(&img);
     image::imageops::overlay(&mut dyn_img, &dyn_watermark, x, y);
     img.raw_pixels = dyn_img.raw_pixels();
-}
-
-#[wasm_bindgen]
-pub fn watermark_img_browser(source_canvas: HtmlCanvasElement, watermark_img: HtmlImageElement, left: f64, top: f64) {
-    let document = web_sys::window().unwrap().document().unwrap();
-
-    let ctx = source_canvas
-    .get_context("2d").unwrap()
-    .unwrap()
-    .dyn_into::<web_sys::CanvasRenderingContext2d>().unwrap();
-    
-    ctx.draw_image_with_html_image_element(&watermark_img, left, top).unwrap();
 }
 
 /// Blend two images together.
@@ -134,6 +116,24 @@
     photon_image.raw_pixels = dynimage.raw_pixels();
 }
 
+// #[wasm_bindgen]
+// pub fn blend_img_browser(
+//     source_canvas: HtmlCanvasElement, 
+//     overlay_img: HtmlImageElement, 
+//     blend_mode: &str) {
+
+//     let ctx = source_canvas
+//     .get_context("2d").unwrap()
+//     .unwrap()
+//     .dyn_into::<web_sys::CanvasRenderingContext2d>().unwrap();
+
+//     ctx.draw_image_with_html_image_element(&overlay_img, 0.0, 0.0);
+//     ctx.set_global_composite_operation(blend_mode);
+//     ctx.set_global_alpha(1.0);
+    
+// }
+
+
 /// Change the background of an image (using a green screen/color screen).
 ///
 /// # Arguments
